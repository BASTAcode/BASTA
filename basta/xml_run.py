--- conflicted
+++ resolved
@@ -15,11 +15,7 @@
 from basta.constants import sydsun as sydc
 from basta.constants import parameters
 from basta.constants import freqtypes
-<<<<<<< HEAD
-from basta.fileio import no_models, read_freq_xml
-=======
 from basta.fileio import no_models, read_freqs_xml, write_star_to_errfile
->>>>>>> 44a1e245
 from basta.utils_xml import ascii_to_xml
 from basta.utils_general import unique_unsort
 
