"""
Running BASTA from XML files. Main wrapper!
"""
import os
import gc
import sys
import copy
import h5py
import traceback
from xml.etree import ElementTree
from distutils.util import strtobool

import numpy as np

from basta.bastamain import BASTA, LibraryError
from basta.constants import sydsun as sydc
from basta.constants import parameters
from basta.constants import freqtypes
from basta.fileio import no_models, read_freq_xml, write_star_to_errfile
from basta.utils_xml import ascii_to_xml
from basta.utils_general import unique_unsort
<<<<<<< HEAD

# Interpolation requires the external Fortran modules
try:
    from basta import interpolation_driver as idriver
except ImportError:
    INTPOL_AVAIL = False
    raise ImportError
else:
    INTPOL_AVAIL = True
=======
from basta.interpolation_driver import perform_interpolation
>>>>>>> 8af1800e


def _find_get(root, path, value, *default):
    """
    Error catching of things required to be set in xml. Gives useful
    errormessage instead of stuff like "AttributeError: 'NoneType' object
    has no attribute 'get'"

    Parameters
    ----------
    root : Element
        Element in xml-tree to find parameter in
    path : str
        What path in the xml-tree the wanted value should be at
    value : str
        Name of the value to be extracted, e.g. "value", "path", "error"
    default : str, int, None, bool
        Default to return if not set

    Returns
    -------
    val : str
        Extracted value upon location in xml
    """
    # Protect against calls like
    # _find_get(root, path, value, 0, "foo", 42, None, True, [1, 2])
    assert len(default) <= 1
    tag = path.split("/")[-1]
    place = root.find(path)
    if place == None:
        if default:
            return default[0]
        raise KeyError("Missing tag '{0}' in input!".format(tag))
    val = place.get(value)
    if val == None:
        if default:
            return default[0]
        raise ValueError("Missing '{0}' in tag '{1}'!".format(value, tag))
    return val


def _centroid_and_uncert(root, inputparams):
    """
    Extract the centroid and uncertainty definitions for the fit. These need to
    apply default values if not set, therefore this check exists.

    Parameters
    ----------
    root : Element
        Element of the xml input file
    inputparams : dict
        Dictionary of inputparameters for BASTA extracted from the xml

    Returns
    -------
    inputparams : dict
        Dictionary of inputparameters for BASTA extracted from the xml
    """
    try:
        inputparams["centroid"] = root.find("default/centroid").get("value").lower()
        if inputparams["centroid"] not in ["median", "mean"]:
            raise KeyError(
                "Centroid must be either 'median' or 'mean', "
                + "currently set to '{:s}'".format(inputparams["centroid"])
            )
    except AttributeError:
        inputparams["centroid"] = "median"
    try:
        inputparams["uncert"] = root.find("default/uncert").get("value").lower()
        if inputparams["uncert"] not in ["quantiles", "std"]:
            raise KeyError(
                "Unceartainty must be either 'quantiles' or 'std', "
                + "currently set to '{:s}'".format(inputparams["uncert"])
            )
    except AttributeError:
        inputparams["uncert"] = "quantiles"
    return inputparams


def _get_true_or_list(params, deflist=None, check=True):
    """
    Several input lists can simply be set to true, in order to follow default
    behaviour, while inputting parameters changes the behaviour to the user
    specified. This function extracts the input of that.

    Parameters
    ----------
    params : list
        The inputted list
    deflist : list
        List to copy, if input in params is simply True
    check : bool
        Whether to check the entrances in the list with available parameters in
        BASTA, defined in basta.constants.parameters

    Returns
    -------
    extract : list
        List depending on the input. The 'False' case is an empty list, for
        simplification of later code. The 'True' case is '[True]'.
    """
    # This is not pretty, but reduces the amount of repeated code
    if len(params) == 0:
        extract = []
    elif len(params) == 1:
        if params[0].tag.lower() == "true" and type(deflist) == type(None):
            extract = [True]
        elif params[0].tag.lower() == "true":
            extract = [par for par in deflist]
        elif params[0].tag.lower() != "false":
            extract = [params[0].tag]
        else:
            extract = []
    else:
        extract = []
        for par in params:
            extract.append(par.tag)
    if check and not type(deflist) == type(None):
        checklist = ["distance", "parallax", *parameters.names]
        mask = [True if par in checklist else False for par in extract]
        extract = list(np.asarray(extract)[mask])
    return extract


def _get_freq_minmax(star, freqpath):
    """
    Extract the frequency interval of the star, using dnu as an
    estimation of the extension of the boundaries.

    Parameters
    ----------
    star : Element
        xml root element of the star
    freqpath : str
        Location of the frequency xml's

    Returns
    -------
    fmin : float
        Minimum frequency value
    fmax : float
        Maximum frequency value
    """
    freqfile = os.path.join(freqpath, star.get("starid") + ".xml")
    f, _, _, _ = read_freq_xml(freqfile)
    dnu = float(star.find("dnu").get("value"))
    fmin = f.min() - 2.0 * dnu
    fmax = f.max() + 2.0 * dnu
    return fmin, fmax


def _get_intpol(root, gridfile, freqpath=None):
    """
    Extract interpolation settings.

    Parameters
    ----------
    root : Element
        Element object of the whole xml inputfile
    gridfile : str
        Name of the inputted gridfile
    freqpath : str or None
        If fitting frequencies, we want to read and limit the interpolated
        frequencies to only be within the observed frequencies.

    Returns
    -------
    allintpol : dict
        Dictionary of interpolation settings for each star. Identical for all
        stars if interpolation construction is 'encompass'.
    """
    # Read input
    intpol = {}
    for param in root.findall("default/interpolation/"):
        if param.tag.lower() == "limits":
            limits = {}
            for par in param:
                limits[par.tag] = [
                    float(par.attrib.get("min", -np.inf)),
                    float(par.attrib.get("max", np.inf)),
                    float(par.attrib.get("abstol", np.inf)),
                    float(par.attrib.get("sigmacut", np.inf)),
                ]
            intpol["limits"] = limits
        elif param.tag.lower() == "trackresolution":
            intpol[param.tag.lower()] = {
                "param": param.attrib.get("param", "freq"),
                "value": float(param.attrib.get("value")),
                "baseparam": param.attrib.get("baseparam", "default"),
            }
        elif param.tag.lower() == "gridresolution":
            intpol[param.tag.lower()] = {
                "age": int(param.attrib.get("age", 0.0)),
                "massini": int(param.attrib.get("massini", 0.0)),
                "FeHini": int(param.attrib.get("FeHini", 0.0)),
                "MeHini": int(param.attrib.get("MeHini", 0.0)),
                "yini": int(param.attrib.get("yini", 0.0)),
                "alphaMLT": int(param.attrib.get("alphaMLT", 0.0)),
                "ove": int(param.attrib.get("ove", 0.0)),
                "alphaFe": int(param.attrib.get("alphaFe", 0.0)),
                "gcut": int(param.attrib.get("gcut", 0.0)),
                "eta": int(param.attrib.get("eta", 0.0)),
                "scale": float(param.attrib.get("scale", 0.0)),
                "baseparam": param.attrib.get("baseparam", "xcen"),
                "extend": strtobool(param.attrib.get("extend", "False")),
            }
        elif param.tag.lower() == "name":
            intpol[param.tag.lower()] = {
                "value": param.attrib.get("value"),
            }
        elif param.tag.lower() == "method":
            intpol[param.tag.lower()] = {
                "case": param.attrib.get("case"),
                "construction": param.attrib.get("construction"),
                "retrace": strtobool(param.attrib.get("retrace", "False")),
            }
        else:
            raise ValueError(
                "Unknown parameter encountered in group 'interpolation': {0}".format(
                    param
                )
            )

    # Read and check construction method
    construct = intpol["method"]["construction"]
    if construct not in ["encompass", "bystar"]:
        raise ValueError(
            "Unknown construction method selected. Must be either 'bystar' or 'encompass'!"
        )

    # Permeate retrace option
    if intpol["method"]["retrace"]:
        if "trackresolution" in intpol:
            intpol["trackresolution"]["retrace"] = True
        if "gridresolution" in intpol:
            intpol["gridresolution"]["retrace"] = True

    # If interpolation in frequencies requested, extract limits
    freqnames = ["freq", "freqs", "frequency", "frequencies", "osc"]
    if freqpath:
        freqminmax = {}
        for star in root.findall("star"):
            fmin, fmax = _get_freq_minmax(star, freqpath)
            freqminmax[star.get("starid")] = [fmin, fmax]
    elif intpol["trackresolution"]["param"] in freqnames:
        errmsg = (
            "Interpolation along resolution in individual frequencies is requested, "
        )
        errmsg += (
            "without requesting interpolation in individual frequencies. As this is "
        )
        errmsg += "extremely expensive, please use a different variable."
        raise KeyError(errmsg)

    # If construct is encompass, only need to determine limits once
    limerrmsg = "Abstol or sigmacut of {0} requested in interpolation"
    limerrmsg += "but missing for given star(s)."
    if construct == "encompass":
        limits = {}
        for param in intpol["limits"]:
            gparam = "dnu" if "dnu" in param else param
            minval, maxval, abstol, nsigma = intpol["limits"][param]
            if abstol != np.inf or nsigma != np.inf:
                try:
                    vals = [
                        float(star.find(gparam).get("value"))
                        for star in root.findall("star")
                    ]

                except:
                    raise ValueError(limerrmsg.format(gparam))
                try:
                    err = max(
                        [
                            float(star.find(gparam).get("error"))
                            for star in root.findall("star")
                        ]
                    )
                except:
                    err = 0

                if err and err * nsigma < abstol / 2.0:
                    abstol = 2 * err * nsigma
                if min(vals) - abstol / 2.0 > minval:
                    minval = min(vals) - abstol / 2.0
                if max(vals) + abstol / 2.0 < maxval:
                    maxval = max(vals) + abstol / 2.0
            if minval != -np.inf or maxval != np.inf:
                limits[param] = [minval, maxval]
        if freqpath:
            mins = [f[0] for _, f in freqminmax.items()]
            maxs = [f[1] for _, f in freqminmax.items()]
            limits["freqs"] = [min(mins), max(maxs)]

    # Reformat intpol for individual stars
    allintpol = {}
    for star in root.findall("star"):
        starid = star.get("starid")
        intpolstar = copy.deepcopy(intpol)

        # Determine output gridname
        if "name" in intpol and construct == "encompass":
            intpolstar["name"]["value"] = "intpol_{0}".format(intpol["name"]["value"])

        elif construct == "encompass":
            gridname = gridfile.split("/")[-1].split(".")[-2]
            intpolstar["name"] = {"value": "intpol_{0}".format(gridname)}

        elif "name" in intpol and construct == "bystar":
            intpolstar["name"]["value"] = "intpol_{0}_{1}".format(
                intpol["name"]["value"], starid
            )

        elif construct == "bystar":
            intpolstar["name"] = {"value": "intpol_{0}".format(starid)}

        # Decide limits for interpolation
        if construct == "encompass":
            intpolstar["limits"] = limits
        else:
            for param in intpolstar["limits"]:
                gparam = "dnu" if "dnu" in param else param
                minval, maxval, abstol, nsigma = intpolstar["limits"][param]
                # If abstol or nsigma defined, find the min and max from all of the stars
                if abstol != np.inf or nsigma != np.inf:
                    try:
                        val = float(star.find(gparam).get("value"))
                    except:
                        raise ValueError(limerrmsg.format(gparam))
                    try:
                        err = float(star.find(gparam).get("error"))
                    except:
                        err = 0

                    if err and err * nsigma < abstol / 2.0:
                        abstol = 2 * err * nsigma
                    if val - abstol / 2.0 > minval:
                        minval = val - abstol / 2.0
                    if val + abstol / 2.0 < maxval:
                        maxval = val + abstol / 2.0
                if minval != -np.inf or maxval != np.inf:
                    intpolstar["limits"][param] = [minval, maxval]
            if freqpath:
                intpolstar["limits"]["freqs"] = freqminmax[starid]

        # Append star settings to list of all stars
        allintpol[starid] = intpolstar
    return allintpol


def _read_glitch_controls(fitfreqs: dict) -> dict:
    """
    If glitches have been pre-computed, read the options used, to
    be used for model computation.

    Parameters
    ----------
    fitfreqs : dict
        Frequency fitting options to write options to

    Returns
    -------
    fitfreqs : dict
        Updated frequency fitting options dictionary
    """

    # Translation dict of options
    translate = {"FQ": "Freq", "SD": "SecDif"}
    # Read file
    gfile = h5py.File(fitfreqs["glitchfile"])

    # Read/translate the options
    fitfreqs["glitchmethod"] = translate[gfile["header/method"][()].decode("UTF-8")]
    fitfreqs["npoly_params"] = gfile["header/npoly_params"][()]
    fitfreqs["nderiv"] = gfile["header/nderiv"][()]
    fitfreqs["tol_grad"] = gfile["header/tol_grad"][()]
    fitfreqs["regu_param"] = gfile["header/regu_param"][()]
    fitfreqs["nguesses"] = gfile["header/n_guess"][()]

    # Release file
    gfile.close()
    return fitfreqs


#####################
# MAIN ROUTINE
#####################
def run_xml(
    xmlfile,
    seed=None,
    debug=False,
    verbose=False,
    experimental=False,
    validationmode=False,
):
    """
    Runs BASTA using an xml file as input. This is how you should run BASTA!

    Parameters
    ----------
    xmlfile : str
        Absolute path to the xml file
    seed : int, optional
        The set seed of randomness
    debug : bool, optional
        Activate additional output for debugging (for developers)
    verbose : bool, optional
        Activate a lot (!) of additional output (for developers)
    experimental : bool, optional
        Activate experimental features (for developers)
    validationmode : bool, optional
        Activate validation mode features (for validation purposes only)
    """

    # Get path and change dir
    if not os.path.exists(xmlfile):
        raise FileNotFoundError("Input file not found!")
    oldpath = os.getcwd()
    xmlpath = "/".join(xmlfile.split("/")[:-1])
    xmlname = xmlfile.split("/")[-1]
    if xmlpath:
        os.chdir(xmlpath)

    # Parse XML file
    tree = ElementTree.parse(xmlname)
    root = tree.getroot()

    # Prepare dict and lists for collection
    inputparams = {}
    defaultfit = {}
    overwriteparams = {}
    fitparams = []
    fitfreqs = {"active": False}
    fitdist = False
    stdout = sys.stdout

    # IO parameters
    grid = _find_get(root, "default/library", "path")
    inputparams["inputfile"] = xmlname
    inputparams["output"] = _find_get(root, "default/output", "path")

    # Solar reference parameters
    inputparams["dnusun"] = float(
        _find_get(root, "default/solardnu", "value", sydc.SUNdnu)
    )
    inputparams["numsun"] = float(
        _find_get(root, "default/solarnumax", "value", sydc.SUNnumax)
    )
    inputparams["solarmodel"] = _find_get(root, "default/solarmodel", "value", "")

    # Format of outputted plots, default png for speed, pdf for vector art
    inputparams["plotfmt"] = _find_get(root, "default/plotfmt", "value", "png")

    # Path for science-cases in isochrones, only active for that case
    bastiparams = root.find("default/basti")
    if bastiparams:
        ove = float(_find_get(root, "default/basti/ove", "value"))
        dif = float(_find_get(root, "default/basti/dif", "value"))
        eta = float(_find_get(root, "default/basti/eta", "value"))
        alphaFe = float(_find_get(root, "default/basti/alphaFe", "value"))
        idgrid = (ove, dif, eta, alphaFe)
    else:
        idgrid = None

    # Type of reported values for centroid and reported uncertainties
    inputparams = _centroid_and_uncert(root, inputparams)

    # Check for frequency fitting and activate
    if any(x.tag in freqtypes.alltypes for x in root.findall("default/fitparams/")):
        fitfreqs["active"] = True
        fitfreqs["fittypes"] = []

    # Extract and classify fitparameters
    for param in root.findall("default/fitparams/"):
        if param.tag in freqtypes.alltypes:
            fitfreqs["fittypes"].append(param.tag)
        if param.tag == "parallax":
            fitdist = True
        fitparams.append(param.tag)

    # Get global parameters
    for param in root.findall("default/overwriteparams/"):
        if param.tag == "phase" or param.tag == "dif":
            overwriteparams[param.tag] = param.get("value")
        else:
            overwriteparams[param.tag] = (
                float(param.get("value")),
                float(param.get("error")),
            )

    # List of parameters for plots and out, follows fitparams if true
    outparams = _get_true_or_list(root.findall("default/outparams/"), fitparams)
    cornerplots = _get_true_or_list(root.findall("default/cornerplots/"), fitparams)
    kielplots = _get_true_or_list(root.findall("default/kielplots/"))
    freqplots = _get_true_or_list(root.findall("default/freqplots/"), check=False)
    inputparams["asciiparams"] = unique_unsort(outparams)
    inputparams["cornerplots"] = unique_unsort(cornerplots)
    inputparams["kielplots"] = unique_unsort(kielplots)
    inputparams["freqplots"] = freqplots

    # Check if distance output is requested
    if "distance" in [*cornerplots, *outparams]:
        fitdist = True

    # Extract parameters for frequency fitting
    if fitfreqs["active"]:
        fitfreqs["freqpath"] = _find_get(root, "default/freqparams/freqpath", "value")
        fitfreqs["fcor"] = _find_get(
            root, "default/freqparams/fcor", "value", "cubicBG14"
        )
        if fitfreqs["fcor"] == "HK08":
            fitfreqs["bexp"] = float(
                _find_get(root, "default/freqparams/bexp", "value")
            )
        else:
            fitfreqs["bexp"] = None
        fitfreqs["correlations"] = strtobool(
            _find_get(root, "default/freqparams/correlations", "value", "False")
        )
        fitfreqs["nrealizations"] = int(
            _find_get(root, "default/freqparams/nrealizations", "value", 10000)
        )
        fitfreqs["threepoint"] = strtobool(
            _find_get(root, "default/freqparams/threepoint", "value", "False")
        )
        fitfreqs["readratios"] = strtobool(
            _find_get(root, "default/freqparams/readratios", "value", "False")
        )
        fitfreqs["dnufrac"] = float(
            _find_get(root, "default/freqparams/dnufrac", "value", 0.15)
        )
        fitfreqs["dnufit_in_ratios"] = strtobool(
            _find_get(root, "default/freqparams/dnufit_in_ratios", "value", "False")
        )
        fitfreqs["interp_ratios"] = strtobool(
            _find_get(root, "default/freqparams/interp_ratios", "value", "True")
        )
        fitfreqs["nsorting"] = strtobool(
            _find_get(root, "default/freqparams/nsorting", "value", "True")
        )
        fitfreqs["dnuprior"] = strtobool(
            _find_get(root, "default/freqparams/dnuprior", "value", "True")
        )
        fitfreqs["dnubias"] = float(
            _find_get(root, "default/freqparams/dnubias", "value", 0)
        )

        # Read seismic weight quantities
        dof = _find_get(root, "default/freqparams/dof", "value", None)
        N = _find_get(root, "default/freqparams/N", "value", None)
        allowed_sweights = ["1/N", "1/1", "1/N-dof"]
        seisw = _find_get(root, "default/freqparams/seismicweight", "value", "1/N")
        if seisw not in allowed_sweights:
            errmsg = "Tag 'seismicweight' defined as '{0}', but must be either '{1}'!"
            raise KeyError(errmsg.format(seisw, ", ".join(allowed_sweights)))

        # Fill weight related things into one dict  to not spam other routines with
        # redundant input
        fitfreqs["seismicweights"] = {"weight": seisw, "dof": dof, "N": N}

        # Detect glitch fitting activation
        if any(x in freqtypes.glitches for x in fitfreqs["fittypes"]):
            fitfreqs["glitchfit"] = True
            fitfreqs["readglitchfile"] = strtobool(
                _find_get(root, "default/freqparams/readglitchfile", "value", "False")
            )
            if not fitfreqs["readglitchfile"]:
                fitfreqs["glitchmethod"] = _find_get(
                    root, "default/grparams/method", "value", "Freq"
                )
                fitfreqs["npoly_params"] = int(
                    _find_get(root, "default/grparams/npoly_params", "value", 5)
                )
                fitfreqs["nderiv"] = int(
                    _find_get(root, "default/grparams/nderiv", "value", 3)
                )
                fitfreqs["tol_grad"] = float(
                    _find_get(root, "default/grparams/tol_grad", "value", 1e-3)
                )
                fitfreqs["regu_param"] = float(
                    _find_get(root, "default/grparams/regu_param", "value", 7)
                )
                fitfreqs["nguesses"] = int(
                    _find_get(root, "default/grparams/nguesses", "value", 200)
                )
        else:
            fitfreqs["glitchfit"] = False

    # Get bayesian weights
    # --> If not provided by the user, assume them to be active
    bayw = root.findall("default/bayesianweights/")
    if bayw:
        usebayw = []
        for param in bayw:
            if param.tag.lower() == "true":
                usebayw = True
            elif (param.tag.lower() == "false") or (param.tag.lower() == "none"):
                usebayw = False
            else:
                usebayw.append(param.tag)
        if isinstance(usebayw, list):
            usebayw = tuple(usebayw)
    else:
        usebayw = True

    # Get optional output files
    optoutput = root.findall("default/optionaloutputfiles/")
    useoptoutput = []
    for param in optoutput:
        if param.tag == "True":
            useoptoutput = True
        elif param.tag == "False":
            useoptoutput = False
        elif param.tag == "":
            useoptoutput = False
        else:
            useoptoutput.append(param.tag)

    # Get priors
    limits = {}
    usepriors = []
    for param in root.findall("default/priors/"):
        if any(
            [limit in param.attrib for limit in ["min", "max", "abstol", "sigmacut"]]
        ):
            limits[param.tag] = [
                float(param.attrib.get("min", -np.inf)),
                float(param.attrib.get("max", np.inf)),
                float(param.attrib.get("abstol", np.inf)),
                float(param.attrib.get("sigmacut", np.inf)),
            ]
        elif param.tag == "IMF":
            usepriors.append("salpeter1955")
        else:
            usepriors.append(param.tag)

    # Get interpolation if requested (and if available!), otherwise empty dictionary
    if root.find("default/interpolation"):
        if fitfreqs["active"]:
            allintpol = _get_intpol(root, grid, fitfreqs["freqpath"])
        else:
            allintpol = _get_intpol(root, grid)
    else:
        allintpol = {}

    # Path to ascii output file
    asciifile = _find_get(root, "default/outputfile", "value", "results.ascii")
    asciifilepath = inputparams["output"] + asciifile
    asciifile_dist = asciifilepath.split(".ascii")[0] + "_distance" + ".ascii"

    # Path to error file
    errfile = asciifile.rsplit(".", 1)[0] + ".err"
    errfilepath = inputparams["output"] + errfile

    # Path to warning file
    warnfile = asciifile.rsplit(".", 1)[0] + ".warn"
    warnfilepath = inputparams["output"] + warnfile

    # Make sure the output path exists
    if not os.path.exists(inputparams["output"]):
        os.makedirs(inputparams["output"])

    # First, delete any existing file, then open file for appending
    # --> This is essential when running on multiple stars
    with open(asciifilepath, "wb"), open(asciifilepath, "ab+") as fout, open(
        errfilepath, "w"
    ), open(errfilepath, "a+") as ferr, open(warnfilepath, "w"), open(
        warnfilepath, "a+"
    ) as fwarn:
        inputparams["asciioutput"] = fout
        inputparams["erroutput"] = ferr
        inputparams["warnoutput"] = fwarn

        # Clear the distance-file if necessary
        # --> Required because this file is not part of the with-statement
        if os.path.exists(asciifile_dist):
            tmp_dist = open(asciifile_dist, "wb+")
            tmp_dist.close()

        # Loop over stars
        for star in root.findall("star"):
            starid = star.get("starid")
            starfitparams = {}
            skipstar = False

            # In case of interpolation, one needs to redefine this per star
            gridfile = grid

            # Get fitparameters for the given star
            for param in fitparams:
                # Entry of parameter for the star
                if "dnu" in param:
                    kid = star.find("dnu")
                else:
                    kid = star.find(param)

                # Skip reading for special fitting keys, dealt with later
                if param in [*overwriteparams, *freqtypes.alltypes]:
                    continue

                # Handle the special phase tag behaviour
                if param == "phase":
                    if kid.get("value") is None:
                        if "phase" in inputparams:
                            inputparams.pop("phase")
                    elif "," in kid.get("value"):
                        inputparams["phase"] = tuple(kid.get("value").split(","))
                    else:
                        inputparams["phase"] = kid.get("value")

                # Handle the special diffusion tag behaviour
                elif param == "dif":
                    if kid.get("value") is None:
                        if "dif" in inputparams:
                            inputparams.pop("dif")
                    else:
                        inputparams["dif"] = kid.get("value")

                # Handle general parameters
                elif kid.get("value") is not None:
                    starfitparams[param] = [
                        float(kid.get("value")),
                        float(kid.get("error")),
                    ]

                # Skip the current star, as it is missing input for param
                else:
                    skipstar = True
                    msg = "Fitparameter '{0}' not provided for"
                    msg += " star {1} and will be skipped"
                    no_models(starid, inputparams, msg.format(param, starid))
                    print(msg.format(param, starid))
                    break

            # Check if any overwriting of fitparameter is requested
            for param in overwriteparams:
                if param in fitparams:
                    # Special phase and diffusion behaviour
                    if param == "phase" or param == "dif":
                        val = overwriteparams[param]
                        if "," in val:
                            inputparams[param] = tuple(val.split(","))
                        else:
                            inputparams[param] = val
                    else:
                        gparams = overwriteparams[param]
                        starfitparams[param] = (float(gparams[0]), float(gparams[1]))

            # Collect by-star frequency fit information
            if fitfreqs["active"]:
                # Input files
                fitfreqs["freqfile"] = os.path.join(
                    fitfreqs["freqpath"], starid + ".xml"
                )
                if fitfreqs["glitchfit"] and fitfreqs["readglitchfile"]:
                    fitfreqs["glitchfile"] = os.path.join(
                        fitfreqs["freqpath"], starid + ".hdf5"
                    )
<<<<<<< HEAD
                else:
                    fitfreqs["glhfile"] = None
                for fp in ["nottrustedfile", "excludemodes", "onlyradial"]:
                    try:
                        fitfreqs[fp] = star.find(fp).get("value")
                    except AttributeError:
                        fitfreqs[fp] = None
=======
                    fitfreqs = _read_glitch_controls(fitfreqs)
                try:
                    fitfreqs["nottrustedfile"] = star.find("nottrustedfile").get(
                        "value"
                    )
                except AttributeError:
                    fitfreqs["nottrustedfile"] = None
>>>>>>> 8af1800e

                # dnufit for prior, numax for scaling
                fitfreqs["dnufit"] = float(_find_get(star, "dnu", "value"))
                fitfreqs["numax"] = float(_find_get(star, "numax", "value"))
                try:
                    fitfreqs["dnufit_err"] = float(_find_get(star, "dnu", "error"))
                except ValueError:
                    pass

            # Add to inputparams
            inputparams["fitfreqs"] = fitfreqs

            # Add parameters to inputparams
            inputparams["fitparams"] = starfitparams
            inputparams["magnitudes"] = {}

            # Add limits to inputparams
            inputparams["limits"] = {}
            for param in limits:
                minval, maxval, abstol, nsigma = limits[param]
                # Decide which limits to use if both min/max and abstol is specified
                if param in inputparams["fitparams"]:
                    val, error = inputparams["fitparams"][param]
                    if error * nsigma < abstol / 2.0:
                        abstol = 2 * error * nsigma
                    if val - abstol / 2.0 > minval:
                        minval = val - abstol / 2.0
                    if val + abstol / 2.0 < maxval:
                        maxval = val + abstol / 2.0
                if minval != -np.inf or maxval != np.inf:
                    inputparams["limits"][param] = [minval, maxval]

            # Add parallax and other distance parameters to dictionary
            if fitdist:
                distanceparams = {}

                # Fitting parallax? Storing in distparams for info
                if "parallax" in fitparams:
                    distanceparams["parallax"] = [
                        float(_find_get(star, "parallax", "value")),
                        float(_find_get(star, "parallax", "error")),
                    ]

                # Handle coordinate values
                for coord in ["lon", "lat", "RA", "DEC"]:
                    fc = star.find(coord)
                    if fc is not None:
                        distanceparams[coord] = float(fc.get("value"))

                # Load extinction or use dustmap
                EBV = star.find("EBV")
                if EBV is not None:
                    val, err = float(EBV.get("value")), float(EBV.get("error"))
                    distanceparams["EBV"] = [min(val - err, 0), val, val + err]
                    distanceparams["dustframe"] = _find_get(
                        root, "default/distanceInput/dustframe", "value"
                    )
                else:
                    distanceparams["dustframe"] = _find_get(
                        root, "default/distanceInput/dustframe", "value"
                    )

                # Find available filters and load corresponding magnitudes
                distanceparams["filters"] = []
                distanceparams["m"] = {}
                distanceparams["m_err"] = {}
                for f in root.findall("default/distanceInput/filters/"):
                    distanceparams["filters"].append(f.tag)
                for f in distanceparams["filters"]:
                    try:
                        distanceparams["m"][f] = float(star.find(f).get("value"))
                        distanceparams["m_err"][f] = float(star.find(f).get("error"))
                    except Exception:
                        print("WARNING: Could not find values for " + f)

                # Store in inputparams
                inputparams["distanceparams"] = distanceparams

            # Seperate treatment of distance output file
            if "distance" in inputparams["asciiparams"]:
                fout_dist = open(asciifile_dist, "ab+")
                inputparams["asciioutput_dist"] = fout_dist

            # Check if star has been broken along the way
            if skipstar:
                continue

            # Call interpolation routine
            try:
                if starid in allintpol:
                    gridfile = perform_interpolation(
                        gridfile,
                        idgrid,
                        allintpol[starid],
                        inputparams,
                        debug=debug,
                    )
            except KeyboardInterrupt:
                print("BASTA interpolation stopped manually. Goodbye!")
                traceback.print_exc()
                return
            except ValueError as e:
                print("\nBASTA interpolation stopped due to a value error!\n")
                traceback.print_exc()
                write_star_to_errfile(
                    starid,
                    inputparams,
                    "Interpolation {}: {}".format(e.__class__.__name__, e),
                )
                continue
            except Exception as e:
                print(
                    "BASTA interpolation failed for star {0} with the error:".format(
                        starid
                    )
                )
                print(traceback.format_exc())
                no_models(
                    starid,
                    inputparams,
                    "Unhandled {}: {}".format(e.__class__.__name__, e),
                )

            # Call BASTA itself!
            try:
                BASTA(
                    starid,
                    gridfile,
                    idgrid,
                    usebayw=usebayw,
                    usepriors=usepriors,
                    inputparams=inputparams,
                    optionaloutputs=useoptoutput,
                    seed=seed,
                    debug=debug,
                    verbose=verbose,
                    experimental=experimental,
                    validationmode=validationmode,
                )
            except KeyboardInterrupt:
                print("BASTA stopped manually. Goodbye!")
                traceback.print_exc()
                return
            except LibraryError:
                print("BASTA stopped due to a library error!")
                return
            except Exception as e:
                print("BASTA failed for star {0} with the error:".format(starid))
                print(traceback.format_exc())
                no_models(
                    starid,
                    inputparams,
                    "Unhandled {}: {}".format(e.__class__.__name__, e),
                )

            # Make sure to write to file, and clear memory
            if "distance" in inputparams["asciiparams"]:
                fout_dist.flush()
            sys.stdout = stdout
            fout.flush()
            ferr.flush()
            fwarn.flush()
            gc.collect()

    # Create XML output from results.ascii
    xmlfilepath = asciifilepath.rsplit(".", 1)[0] + ".xml"
    ascii_to_xml(asciifilepath, xmlfilepath, uncert=inputparams["uncert"])

    # If the distance file was opened, close it again
    if "distance" in inputparams["asciiparams"]:
        fout_dist.close()

    # Reset path and return
    os.chdir(oldpath)<|MERGE_RESOLUTION|>--- conflicted
+++ resolved
@@ -19,19 +19,7 @@
 from basta.fileio import no_models, read_freq_xml, write_star_to_errfile
 from basta.utils_xml import ascii_to_xml
 from basta.utils_general import unique_unsort
-<<<<<<< HEAD
-
-# Interpolation requires the external Fortran modules
-try:
-    from basta import interpolation_driver as idriver
-except ImportError:
-    INTPOL_AVAIL = False
-    raise ImportError
-else:
-    INTPOL_AVAIL = True
-=======
 from basta.interpolation_driver import perform_interpolation
->>>>>>> 8af1800e
 
 
 def _find_get(root, path, value, *default):
@@ -790,7 +778,6 @@
                     fitfreqs["glitchfile"] = os.path.join(
                         fitfreqs["freqpath"], starid + ".hdf5"
                     )
-<<<<<<< HEAD
                 else:
                     fitfreqs["glhfile"] = None
                 for fp in ["nottrustedfile", "excludemodes", "onlyradial"]:
@@ -798,15 +785,6 @@
                         fitfreqs[fp] = star.find(fp).get("value")
                     except AttributeError:
                         fitfreqs[fp] = None
-=======
-                    fitfreqs = _read_glitch_controls(fitfreqs)
-                try:
-                    fitfreqs["nottrustedfile"] = star.find("nottrustedfile").get(
-                        "value"
-                    )
-                except AttributeError:
-                    fitfreqs["nottrustedfile"] = None
->>>>>>> 8af1800e
 
                 # dnufit for prior, numax for scaling
                 fitfreqs["dnufit"] = float(_find_get(star, "dnu", "value"))
