"""
Running BASTA from XML files. Main wrapper!
"""
import os
import gc
import sys
import copy
import traceback
from xml.etree import ElementTree
from distutils.util import strtobool

import numpy as np

from basta.bastamain import BASTA, LibraryError
from basta.constants import sydsun as sydc
from basta.constants import parameters
from basta.constants import freqtypes
from basta.fileio import no_models, read_freqs_xml
from basta.utils_xml import ascii_to_xml
from basta.utils_general import unique_unsort

# Interpolation requires the external Fortran modules
try:
    from basta import interpolation_driver as idriver
except ImportError:
    INTPOL_AVAIL = False
else:
    INTPOL_AVAIL = True


def _find_get(root, path, value, *default):
    """
    Error catching of things required to be set in xml. Gives useful
    errormessage instead of stuff like "AttributeError: 'NoneType' object
    has no attribute 'get'"

    Parameters
    ----------
    root : Element
        Element in xml-tree to find parameter in
    path : str
        What path in the xml-tree the wanted value should be at
    value : str
        Name of the value to be extracted, e.g. "value", "path", "error"
    default : str, int, None, bool
        Default to return if not set

    Returns
    -------
    val : str
        Extracted value upon location in xml
    """
    # Protect against calls like
    # _find_get(root, path, value, 0, "foo", 42, None, True, [1, 2])
    assert len(default) <= 1
    tag = path.split("/")[-1]
    place = root.find(path)
    if place == None:
        if default:
            return default[0]
        raise KeyError("Missing tag '{0}' in input!".format(tag))
    val = place.get(value)
    if val == None:
        if default:
            return default[0]
        raise ValueError("Missing '{0}' in tag '{1}'!".format(value, tag))
    return val


def _centroid_and_uncert(root, inputparams):
    """
    Extract the centroid and uncertainty definitions for the fit. These need to
    apply default values if not set, therefore this check exists.

    Parameters
    ----------
    root : Element
        Element of the xml input file
    inputparams : dict
        Dictionary of inputparameters for BASTA extracted from the xml

    Returns
    -------
    inputparams : dict
        Dictionary of inputparameters for BASTA extracted from the xml
    """
    try:
        inputparams["centroid"] = root.find("default/centroid").get("value").lower()
        if inputparams["centroid"] not in ["median", "mean"]:
            raise KeyError(
                "Centroid must be either 'median' or 'mean', "
                + "currently set to '{:s}'".format(inputparams["centroid"])
            )
    except AttributeError:
        inputparams["centroid"] = "median"
    try:
        inputparams["uncert"] = root.find("default/uncert").get("value").lower()
        if inputparams["uncert"] not in ["quantiles", "std"]:
            raise KeyError(
                "Unceartainty must be either 'quantiles' or 'std', "
                + "currently set to '{:s}'".format(inputparams["uncert"])
            )
    except AttributeError:
        inputparams["uncert"] = "quantiles"
    return inputparams


def _get_true_or_list(params, deflist=None, check=True):
    """
    Several input lists can simply be set to true, in order to follow default
    behaviour, while inputting parameters changes the behaviour to the user
    specified. This function extracts the input of that.

    Parameters
    ----------
    params : list
        The inputted list
    deflist : list
        List to copy, if input in params is simply True
    check : bool
        Whether to check the entrances in the list with available parameters in
        BASTA, defined in basta.constants.parameters

    Returns
    -------
    extract : list
        List depending on the input. The 'False' case is an empty list, for
        simplification of later code. The 'True' case is '[True]'.
    """
    # This is not pretty, but reduces the amount of repeated code
    if len(params) == 0:
        extract = []
    elif len(params) == 1:
        if params[0].tag.lower() == "true" and type(deflist) == type(None):
            extract = [True]
        elif params[0].tag.lower() == "true":
            extract = [par for par in deflist]
        elif params[0].tag.lower() != "false":
            extract = [params[0].tag]
        else:
            extract = []
    else:
        extract = []
        for par in params:
            extract.append(par.tag)
    if check and not type(deflist) == type(None):
        checklist = ["distance", "parallax", *parameters.names]
        mask = [True if par in checklist else False for par in extract]
        extract = list(np.asarray(extract)[mask])
    return extract


def _get_freq_minmax(star, freqpath):
    """
    Extract the frequency interval of the star, using dnu as an
    estimation of the extension of the boundaries.

    Parameters
    ----------
    star : Element
        xml root element of the star
    freqpath : str
        Location of the frequency xml's

    Returns
    -------
    fmin : float
        Minimum frequency value
    fmax : float
        Maximum frequency value
    """
    freqfile = os.path.join(freqpath, star.get("starid") + ".xml")
    f, _, _, _ = read_freqs_xml(freqfile)
    dnu = float(star.find("dnu").get("value"))
    fmin = f.min() - 0.5 * dnu
    fmax = f.max() + 0.5 * dnu
    return fmin, fmax


def _get_intpol(root, gridfile, freqpath=None):
    """
    Extract interpolation settings.

    Parameters
    ----------
    root : Element
        Element object of the whole xml inputfile
    gridfile : str
        Name of the inputted gridfile
    freqpath : str or None
        If fitting frequencies, we want to read and limit the interpolated
        frequencies to only be within the observed frequencies.

    Returns
    -------
    allintpol : dict
        Dictionary of interpolation settings for each star. Identical for all
        stars if interpolation construction is 'encompass'.
    """
    # Read input
    intpol = {}
    for param in root.findall("default/interpolation/"):
        if param.tag.lower() == "limits":
            limits = {}
            for par in param:
                limits[par.tag] = [
                    float(par.attrib.get("min", -np.inf)),
                    float(par.attrib.get("max", np.inf)),
                    float(par.attrib.get("abstol", np.inf)),
                    float(par.attrib.get("sigmacut", np.inf)),
                ]
            intpol["limits"] = limits
        elif param.tag.lower() == "trackresolution":
            intpol[param.tag.lower()] = {
                "param": param.attrib.get("param", "freq"),
                "value": float(param.attrib.get("value")),
                "baseparam": param.attrib.get("baseparam", "default"),
            }
        elif param.tag.lower() == "gridresolution":
            intpol[param.tag.lower()] = {
                "age": int(param.attrib.get("age", 0.0)),
                "massini": int(param.attrib.get("massini", 0.0)),
                "FeHini": int(param.attrib.get("FeHini", 0.0)),
                "MeHini": int(param.attrib.get("MeHini", 0.0)),
                "yini": int(param.attrib.get("yini", 0.0)),
                "alphaMLT": int(param.attrib.get("alphaMLT", 0.0)),
                "ove": int(param.attrib.get("ove", 0.0)),
                "alphaFe": int(param.attrib.get("alphaFe", 0.0)),
                "gcut": int(param.attrib.get("gcut", 0.0)),
                "eta": int(param.attrib.get("eta", 0.0)),
                "scale": float(param.attrib.get("scale", 0.0)),
                "baseparam": param.attrib.get("baseparam", "xcen"),
            }
        elif param.tag.lower() == "name":
            intpol[param.tag.lower()] = {
                "value": param.attrib.get("value"),
            }
        elif param.tag.lower() == "method":
            intpol[param.tag.lower()] = {
                "case": param.attrib.get("case"),
                "construction": param.attrib.get("construction"),
            }
        else:
            raise ValueError(
                "Unknown parameter encountered in group 'interpolation': {0}".format(
                    param
                )
            )

    # Read and check construction method
    construct = intpol["method"]["construction"]
    if construct not in ["encompass", "bystar"]:
        raise ValueError(
            "Unknown construction method selected. Must be either 'bystar' or 'encompass'!"
        )

    # If interpolation in frequencies requested, extract limits
    freqnames = ["freq", "freqs", "frequency", "frequencies", "osc"]
    if freqpath:
        freqminmax = {}
        for star in root.findall("star"):
            fmin, fmax = _get_freq_minmax(star, freqpath)
            freqminmax[star.get("starid")] = [fmin, fmax]
    elif intpol["trackresolution"]["param"] in freqnames:
        errmsg = (
            "Interpolation along resolution in individual frequencies is requested, "
        )
        errmsg += (
            "without requesting interpolation in individual frequencies. As this is "
        )
        errmsg += "extremely expensive, please use a different variable."
        raise KeyError(errmsg)

    # If construct is encompass, only need to determine limits once
    limerrmsg = "Abstol or sigmacut of {0} requested in interpolation"
    limerrmsg += "but missing for given star(s)."
    if construct == "encompass":
        limits = {}
        for param in intpol["limits"]:
            gparam = "dnu" if "dnu" in param else param
            minval, maxval, abstol, nsigma = intpol["limits"][param]
            if abstol != np.inf or nsigma != np.inf:
                try:
                    vals = [
                        float(star.find(gparam).get("value"))
                        for star in root.findall("star")
                    ]

                except:
                    raise ValueError(limerrmsg.format(gparam))
                try:
                    err = max(
                        [
                            float(star.find(gparam).get("error"))
                            for star in root.findall("star")
                        ]
                    )
                except:
                    err = 0

                if err and err * nsigma < abstol / 2.0:
                    abstol = 2 * err * nsigma
                if min(vals) - abstol / 2.0 > minval:
                    minval = min(vals) - abstol / 2.0
                if max(vals) + abstol / 2.0 < maxval:
                    maxval = max(vals) + abstol / 2.0
            if minval != -np.inf or maxval != np.inf:
                limits[param] = [minval, maxval]
        if freqpath:
            mins = [f[0] for _, f in freqminmax.items()]
            maxs = [f[1] for _, f in freqminmax.items()]
            limits["freqs"] = [min(mins), max(maxs)]

    # Reformat intpol for individual stars
    allintpol = {}
    for star in root.findall("star"):
        starid = star.get("starid")
        intpolstar = copy.deepcopy(intpol)

        # Determine output gridname
        if "name" in intpol and construct == "encompass":
            intpolstar["name"]["value"] = "intpol_{0}".format(intpol["name"]["value"])

        elif construct == "encompass":
            gridname = gridfile.split("/")[-1].split(".")[-2]
            intpolstar["name"] = {"value": "intpol_{0}".format(gridname)}

        elif "name" in intpol and construct == "bystar":
            intpolstar["name"]["value"] = "intpol_{0}_{1}".format(
                intpol["name"]["value"], starid
            )

        elif construct == "bystar":
            intpolstar["name"] = {"value": "intpol_{0}".format(starid)}

        # Decide limits for interpolation
        if construct == "encompass":
            intpolstar["limits"] = limits
        else:
            for param in intpolstar["limits"]:
                gparam = "dnu" if "dnu" in param else param
                minval, maxval, abstol, nsigma = intpolstar["limits"][param]
                # If abstol or nsigma defined, find the min and max from all of the stars
                if abstol != np.inf or nsigma != np.inf:
                    try:
                        val = float(star.find(gparam).get("value"))
                    except:
                        raise ValueError(limerrmsg.format(gparam))
                    try:
                        err = float(star.find(gparam).get("error"))
                    except:
                        err = 0

                    if err and err * nsigma < abstol / 2.0:
                        abstol = 2 * err * nsigma
                    if val - abstol / 2.0 > minval:
                        minval = val - abstol / 2.0
                    if val + abstol / 2.0 < maxval:
                        maxval = val + abstol / 2.0
                if minval != -np.inf or maxval != np.inf:
                    intpolstar["limits"][param] = [minval, maxval]
            if freqpath:
                intpolstar["limits"]["freqs"] = freqminmax[starid]

        # Append star settings to list of all stars
        allintpol[starid] = intpolstar
    return allintpol


#####################
# MAIN ROUTINE
#####################
def run_xml(
    xmlfile, debug=False, verbose=False, experimental=False, validationmode=False
):
    """
    Runs BASTA using an xml file as input. This is how you should run BASTA!

    Parameters
    ----------
    xmlfile : str
        Absolute path to the xml file
    debug : bool, optional
        Activate additional output for debugging (for developers)
    verbose : bool, optional
        Activate a lot (!) of additional output (for developers)
    experimental : bool, optional
        Activate experimental features (for developers)
    validationmode : bool, optional
        Activate validation mode features (for validation purposes only)
    """

    # Get path and change dir
    if not os.path.exists(xmlfile):
        raise FileNotFoundError("Input file not found!")
    oldpath = os.getcwd()
    xmlpath = "/".join(xmlfile.split("/")[:-1])
    xmlname = xmlfile.split("/")[-1]
    if xmlpath:
        os.chdir(xmlpath)

    # Parse XML file
    tree = ElementTree.parse(xmlname)
    root = tree.getroot()

    # Prepare dict and lists for collection
    inputparams = {}
    defaultfit = {}
    overwriteparams = {}
    fitparams = []
    fitfreqs = False
    fitdist = False
    stdout = sys.stdout

    # IO parameters
    grid = _find_get(root, "default/library", "path")
    inputparams["inputfile"] = xmlname
    inputparams["output"] = _find_get(root, "default/output", "path")

    # Solar reference parameters
    inputparams["dnusun"] = float(
        _find_get(root, "default/solardnu", "value", sydc.SUNdnu)
    )
    inputparams["numsun"] = float(
        _find_get(root, "default/solarnumax", "value", sydc.SUNnumax)
    )
    inputparams["solarmodel"] = _find_get(root, "default/solarmodel", "value", "")

    # Format of outputted plots, default png for speed, pdf for vector art
    inputparams["plotfmt"] = _find_get(root, "default/plotfmt", "value", "png")

    # Path for science-cases in isochrones, only active for that case
    bastiparams = root.find("default/basti")
    if bastiparams:
        ove = float(_find_get(root, "default/basti/ove", "value"))
        dif = float(_find_get(root, "default/basti/dif", "value"))
        eta = float(_find_get(root, "default/basti/eta", "value"))
        alphaFe = float(_find_get(root, "default/basti/alphaFe", "value"))
        idgrid = (ove, dif, eta, alphaFe)
    else:
        idgrid = None

    # Type of reported values for centroid and reported uncertainties
    inputparams = _centroid_and_uncert(root, inputparams)

    # Get the fit parameters
    freqfittypes = ()
    for param in root.findall("default/fitparams/"):
        if param.tag in freqtypes.alltypes:
            fitfreqs = True
            freqfittypes += (param.tag,)
        if param.tag == "parallax":
            fitdist = True
        fitparams.append(param.tag)

    # Get global parameters
    for param in root.findall("default/overwriteparams/"):
        if param.tag == "phase" or param.tag == "dif":
            overwriteparams[param.tag] = param.get("value")
        else:
            overwriteparams[param.tag] = (
                float(param.get("value")),
                float(param.get("error")),
            )

    # List of parameters for plots and out, follows fitparams if true
    outparams = _get_true_or_list(root.findall("default/outparams/"), fitparams)
    cornerplots = _get_true_or_list(root.findall("default/cornerplots/"), fitparams)
    kielplots = _get_true_or_list(root.findall("default/kielplots/"))
    freqplots = _get_true_or_list(root.findall("default/freqplots/"), check=False)
    inputparams["asciiparams"] = unique_unsort(outparams)
    inputparams["cornerplots"] = unique_unsort(cornerplots)
    inputparams["kielplots"] = unique_unsort(kielplots)
    inputparams["freqplots"] = freqplots

    # Check if distance output is requested
    if "distance" in [*cornerplots, *outparams]:
        fitdist = True

    # Extract parameters for frequency fitting
    if fitfreqs:
        freqpath = _find_get(root, "default/freqparams/freqpath", "value")
        fcor = _find_get(root, "default/freqparams/fcor", "value", "cubicBG14")
        if fcor == "HK08":
            bexp = float(_find_get(root, "default/freqparams/bexp", "value"))
        else:
            bexp = None
        correlations = strtobool(
            _find_get(root, "default/freqparams/correlations", "value", "False")
        )
        threepoint = strtobool(
<<<<<<< HEAD
            _find_get(root, "default/freqparams/threepoint", "value", defa="False")
=======
            _find_get(root, "default/freqparams/threepoint", "value", "False")
>>>>>>> 250d73d7
        )
        dnufrac = float(_find_get(root, "default/freqparams/dnufrac", "value", 0.15))
        inputparams["fcor"] = fcor
        inputparams["dnufrac"] = dnufrac

        # Read seismic weight quantities
        dof = _find_get(root, "default/freqparams/dof", "value", None)
        N = _find_get(root, "default/freqparams/N", "value", None)
        allowed_sweights = ["1/N", "1/1", "1/N-dof"]
        seisw = _find_get(root, "default/freqparams/seismicweight", "value", "1/N")
        if seisw not in allowed_sweights:
            errmsg = "Tag 'seismicweight' defined as '{0}', but must be either '{1}'!"
            raise KeyError(errmsg.format(seisw, ", ".join(allowed_sweights)))

        # Fill weight related things into one dict  to not spam other routines with
        # redundant input
        seismicweights = {"weight": seisw, "dof": dof, "N": N}

    # Get bayesian weights
    # --> If not provided by the user, assume them to be active
    bayw = root.findall("default/bayesianweights/")
    if bayw:
        usebayw = []
        for param in bayw:
            if param.tag.lower() == "true":
                usebayw = True
            elif (param.tag.lower() == "false") or (param.tag.lower() == "none"):
                usebayw = False
            else:
                usebayw.append(param.tag)
        if isinstance(usebayw, list):
            usebayw = tuple(usebayw)
    else:
        usebayw = True

    # Get optional output files
    optoutput = root.findall("default/optionaloutputfiles/")
    useoptoutput = []
    for param in optoutput:
        if param.tag == "True":
            useoptoutput = True
        elif param.tag == "False":
            useoptoutput = False
        elif param.tag == "":
            useoptoutput = False
        else:
            useoptoutput.append(param.tag)

    # Get priors
    limits = {}
    usepriors = []
    for param in root.findall("default/priors/"):
        if any(
            [limit in param.attrib for limit in ["min", "max", "abstol", "sigmacut"]]
        ):
            limits[param.tag] = [
                float(param.attrib.get("min", -np.inf)),
                float(param.attrib.get("max", np.inf)),
                float(param.attrib.get("abstol", np.inf)),
                float(param.attrib.get("sigmacut", np.inf)),
            ]
        elif param.tag == "IMF":
            usepriors.append("salpeter1955")
        else:
            usepriors.append(param.tag)

    # Get interpolation if requested (and if available!), otherwise empty dictionary
    if root.find("default/interpolation"):
        if not INTPOL_AVAIL:
            print(
                "Warning: Interpolation requested, but it is not available! Did you",
                "compile the external modules? Aborting...",
            )
            sys.exit(1)
        elif fitfreqs:
            allintpol = _get_intpol(root, grid, freqpath)
        else:
            allintpol = _get_intpol(root, grid)
    else:
        allintpol = {}

    # Path to ascii output file
    asciifile = _find_get(root, "default/outputfile", "value", "results.ascii")
    asciifilepath = inputparams["output"] + asciifile
    asciifile_dist = asciifilepath.split(".ascii")[0] + "_distance" + ".ascii"

    # Path to error file
    errfile = asciifile.rsplit(".", 1)[0] + ".err"
    errfilepath = inputparams["output"] + errfile

    # Path to warning file
    warnfile = asciifile.rsplit(".", 1)[0] + ".warn"
    warnfilepath = inputparams["output"] + warnfile

    # Make sure the output path exists
    if not os.path.exists(inputparams["output"]):
        print(
            "Output dir '{0}' does not exist! Creating it...".format(
                inputparams["output"]
            )
        )
        os.makedirs(inputparams["output"])

    # First, delete any existing file, then open file for appending
    # --> This is essential when running on multiple stars
    with open(asciifilepath, "wb"), open(asciifilepath, "ab+") as fout, open(
        errfilepath, "w"
    ), open(errfilepath, "a+") as ferr, open(warnfilepath, "w"), open(
        warnfilepath, "a+"
    ) as fwarn:
        inputparams["asciioutput"] = fout
        inputparams["erroutput"] = ferr
        inputparams["warnoutput"] = fwarn

        # Clear the distance-file if necessary
        # --> Required because this file is not part of the with-statement
        if os.path.exists(asciifile_dist):
            tmp_dist = open(asciifile_dist, "wb+")
            tmp_dist.close()

        # Loop over stars
        for star in root.findall("star"):
            starid = star.get("starid")
            starfitparams = {}
            skipstar = False

            # In case of interpolation, one needs to redefine this per star
            gridfile = grid

            # Get fitparameters for the given star
            for param in fitparams:
                # Entry of parameter for the star
                if "dnu" in param:
                    kid = star.find("dnu")
                else:
                    kid = star.find(param)

                # Skip reading for special fitting keys, dealt with later
                if param in [*overwriteparams, *freqtypes.alltypes]:
                    continue

                # Handle the special phase tag behaviour
                if param == "phase":
                    if kid.get("value") is None:
                        if "phase" in inputparams:
                            inputparams.pop("phase")
                    elif "," in kid.get("value"):
                        inputparams["phase"] = tuple(kid.get("value").split(","))
                    else:
                        inputparams["phase"] = kid.get("value")

                # Handle the special diffusion tag behaviour
                elif param == "dif":
                    if kid.get("value") is None:
                        if "dif" in inputparams:
                            inputparams.pop("dif")
                    else:
                        inputparams["dif"] = kid.get("value")

                # Handle general parameters
                elif kid.get("value") is not None:
                    starfitparams[param] = [
                        float(kid.get("value")),
                        float(kid.get("error")),
                    ]

                # Skip the current star, as it is missing input for param
                else:
                    skipstar = True
                    msg = "Fitparameter '{0}' not provided for"
                    msg += " star {1} and will be skipped"
                    no_models(starid, inputparams, msg.format(param, starid))
                    print(msg.format(param, starid))
                    break

            # Check if any overwriting of fitparameter is requested
            for param in overwriteparams:
                if param in fitparams:
                    # Special phase and diffusion behaviour
                    if param == "phase" or param == "dif":
                        val = overwriteparams[param]
                        if "," in val:
                            inputparams[param] = tuple(val.split(","))
                        else:
                            inputparams[param] = val
                    else:
                        gparams = overwriteparams[param]
                        starfitparams[param] = (float(gparams[0]), float(gparams[1]))

            # Collect by-star frequency fit information
            if fitfreqs:
                glhfile = None
                if "glitches" in freqfittypes:
                    glhfile = os.path.join(freqpath, starid + ".glh")

                freqfile = os.path.join(freqpath, starid + ".xml")
                freqinput = (
                    freqfile,
                    glhfile,
                    correlations,
                    bexp,
                    freqfittypes,
                    seismicweights,
                    threepoint,
                )

                inputparams["fitfreqs"] = freqinput
                inputparams["numax"] = float(_find_get(star, "numax", "value"))
                inputparams["dnufit"] = float(_find_get(star, "dnu", "value"))
                try:
                    nottrustedfile = star.find("nottrustedfile").get("value")
                except AttributeError:
                    nottrustedfile = None
                inputparams["nottrustedfile"] = nottrustedfile

            # Add parameters to inputparams
            inputparams["fitparams"] = starfitparams
            inputparams["magnitudes"] = {}

            # Add limits to inputparams
            inputparams["limits"] = {}
            for param in limits:
                minval, maxval, abstol, nsigma = limits[param]
                # Decide which limits to use if both min/max and abstol is specified
                if param in inputparams["fitparams"]:
                    val, error = inputparams["fitparams"][param]
                    if error * nsigma < abstol / 2.0:
                        abstol = 2 * error * nsigma
                    if val - abstol / 2.0 > minval:
                        minval = val - abstol / 2.0
                    if val + abstol / 2.0 < maxval:
                        maxval = val + abstol / 2.0
                if minval != -np.inf or maxval != np.inf:
                    inputparams["limits"][param] = [minval, maxval]

            # Add parallax and other distance parameters to dictionary
            if fitdist:
                distanceparams = {}

                # Fitting parallax? Storing in distparams for info
                if "parallax" in fitparams:
                    distanceparams["parallax"] = [
                        float(_find_get(star, "parallax", "value")),
                        float(_find_get(star, "parallax", "error")),
                    ]

                # Handle coordinate values
                for coord in ["lon", "lat", "RA", "DEC"]:
                    fc = star.find(coord)
                    if fc is not None:
                        distanceparams[coord] = float(fc.get("value"))

                # Load extinction or use dustmap
                EBV = star.find("EBV")
                if EBV is not None:
                    val, err = float(EBV.get("value")), float(EBV.get("error"))
                    distanceparams["EBV"] = [val - err, val, val + err]
                else:
                    distanceparams["dustframe"] = _find_get(
                        root, "default/distanceInput/dustframe", "value"
                    )

                # Find available filters and load corresponding magnitudes
                distanceparams["filters"] = []
                distanceparams["m"] = {}
                distanceparams["m_err"] = {}
                for f in root.findall("default/distanceInput/filters/"):
                    distanceparams["filters"].append(f.tag)
                for f in distanceparams["filters"]:
                    try:
                        distanceparams["m"][f] = float(star.find(f).get("value"))
                        distanceparams["m_err"][f] = float(star.find(f).get("error"))
                    except Exception:
                        print("WARNING: Could not find values for " + f)

                # Store in inputparams
                inputparams["distanceparams"] = distanceparams

            # Seperate treatment of distance output file
            if "distance" in inputparams["asciiparams"]:
                fout_dist = open(asciifile_dist, "ab+")
                inputparams["asciioutput_dist"] = fout_dist

            # Check if star has been broken along the way
            if skipstar:
                continue

            # Call interpolation routine
            if starid in allintpol:
                gridfile = idriver.perform_interpolation(
                    gridfile,
                    idgrid,
                    allintpol[starid],
                    inputparams,
                    debug=debug,
                    verbose=verbose,
                )

            # Call BASTA itself!
            try:
                BASTA(
                    starid,
                    gridfile,
                    idgrid,
                    usebayw=usebayw,
                    usepriors=usepriors,
                    inputparams=inputparams,
                    optionaloutputs=useoptoutput,
                    debug=debug,
                    verbose=verbose,
                    experimental=experimental,
                    validationmode=validationmode,
                )
            except KeyboardInterrupt:
                print("BASTA stopped manually. Goodbye!")
                traceback.print_exc()
                return
            except LibraryError:
                print("BASTA stopped due to a library error!")
                return
            except Exception as e:
                print("BASTA failed for star {0} with the error:".format(starid))
                print(traceback.format_exc())
                no_models(
                    starid,
                    inputparams,
                    "Unhandled {}: {}".format(e.__class__.__name__, e),
                )

            # Make sure to write to file, and clear memory
            if "distance" in inputparams["asciiparams"]:
                fout_dist.flush()
            sys.stdout = stdout
            fout.flush()
            ferr.flush()
            fwarn.flush()
            gc.collect()

    # Create XML output from results.ascii
    xmlfilepath = asciifilepath.rsplit(".", 1)[0] + ".xml"
    ascii_to_xml(asciifilepath, xmlfilepath, uncert=inputparams["uncert"])

    # If the distance file was opened, close it again
    if "distance" in inputparams["asciiparams"]:
        fout_dist.close()

    # Reset path and return
    os.chdir(oldpath)<|MERGE_RESOLUTION|>--- conflicted
+++ resolved
@@ -489,11 +489,7 @@
             _find_get(root, "default/freqparams/correlations", "value", "False")
         )
         threepoint = strtobool(
-<<<<<<< HEAD
-            _find_get(root, "default/freqparams/threepoint", "value", defa="False")
-=======
             _find_get(root, "default/freqparams/threepoint", "value", "False")
->>>>>>> 250d73d7
         )
         dnufrac = float(_find_get(root, "default/freqparams/dnufrac", "value", 0.15))
         inputparams["fcor"] = fcor
