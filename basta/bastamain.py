--- conflicted
+++ resolved
@@ -932,42 +932,6 @@
                 pair=True,
                 output=plotfname.format("dupechelle"),
             )
-<<<<<<< HEAD
-        if allfplots or "ratios" in freqplots:
-            plot_seismic.ratioplot(
-                freqfilename,
-                obsfreqdata,
-                obsfreqmeta,
-                maxjoinkeys,
-                maxjoin,
-                output=ratioplotname,
-                threepoint=threepoint,
-            )
-            plot_seismic.ratio_cormap(
-                obsfreqmeta, obsfreqdata, output=outfilename + "_ratio_cormap.pdf"
-            )
-        if allfplots or "epsdiff" in freqplots:
-            plot_seismic.epsilon_difference_diagram(
-                mod=maxmod,
-                modkey=maxmodkey,
-                moddnu=maxmoddnu,
-                obsfreqdata=obsfreqdata,
-                obsfreqmeta=obsfreqmeta,
-                output=plotfname.format("epsilon_differences"),
-            )
-        if allfplots or "allepsdiff" in freqplots:
-            plot_seismic.epsilon_difference_all_diagram(
-                mod=maxmod,
-                modkey=maxmodkey,
-                moddnu=maxmoddnu,
-                obs=obs,
-                obskey=obskey,
-                obsdnu=dnudata,
-                obsfreqdata=obsfreqdata,
-                obsfreqmeta=obsfreqmeta,
-                output=plotfname.format("epsilon_differences_all"),
-            )
-=======
         if obsfreqmeta["getratios"]:
             if len(obsfreqmeta["ratios"]["plot"]) > 0:
                 plot_seismic.ratioplot(
@@ -979,6 +943,10 @@
                     output=ratioplotname,
                     threepoint=threepoint,
                 )
+                plot_seismic.ratio_cormap(
+                    obsfreqmeta, obsfreqdata, output=outfilename + "_ratio_cormap.pdf"
+                )
+
         if obsfreqmeta["getepsdiff"]:
             if len(obsfreqmeta["epsdiff"]["plot"]) > 0:
                 plot_seismic.epsilon_difference_diagram(
@@ -1002,7 +970,6 @@
                     obsfreqmeta=obsfreqmeta,
                     output=plotfname.format("epsilon_differences_all"),
                 )
->>>>>>> feeb2f77
     else:
         print(
             "Did not get any frequency file input, skipping ratios and echelle plots."
